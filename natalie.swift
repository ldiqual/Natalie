--- conflicted
+++ resolved
@@ -586,10 +586,6 @@
                 self = .MacOSXCocoa
             }
         }
-<<<<<<< HEAD
-=======
-
->>>>>>> 695d365f
     }
 
     enum Framework: String {
@@ -831,19 +827,11 @@
             return ViewController(xml: vc)
         }
         return nil
-<<<<<<< HEAD
     }()
 
     lazy var segues: [Segue]? = {
         return self.searchNamed("segue")?.map { Segue(xml: $0) }
     }()
-=======
-        }()
-
-    lazy var segues: [Segue]? = {
-        return self.searchNamed("segue")?.map { Segue(xml: $0) }
-        }()
->>>>>>> 695d365f
 
     lazy var customModule: String? = self.viewController?.customModule
     lazy var customModuleProvider: String? = self.viewController?.customModuleProvider
@@ -912,11 +900,7 @@
             return scenes.map { Scene(xml: $0) }
         }
         return []
-<<<<<<< HEAD
     }()
-=======
-        }()
->>>>>>> 695d365f
 
     lazy var customModules: [String] = self.scenes.filter{ $0.customModule != nil && $0.customModuleProvider == nil  }.map{ $0.customModule! }
 
