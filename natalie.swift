#!/usr/bin/env xcrun -sdk macosx swift

//
// Natalie - Storyboard Generator Script
//
// Generate swift file based on storyboard files
//
// Usage:
// natalie.swift Main.storyboard > Storyboards.swift
// natalie.swift path/toproject/with/storyboards > Storyboards.swift
//
// Licence: MIT
// Author: Marcin Krzyżanowski http://blog.krzyzanowskim.com
//

//MARK: SWXMLHash
//
//  SWXMLHash.swift
//
//  Copyright (c) 2014 David Mohundro
//
//  Permission is hereby granted, free of charge, to any person obtaining a copy
//  of this software and associated documentation files (the "Software"), to deal
//  in the Software without restriction, including without limitation the rights
//  to use, copy, modify, merge, publish, distribute, sublicense, and/or sell
//  copies of the Software, and to permit persons to whom the Software is
//  furnished to do so, subject to the following conditions:
//
//  The above copyright notice and this permission notice shall be included in
//  all copies or substantial portions of the Software.
//
//  THE SOFTWARE IS PROVIDED "AS IS", WITHOUT WARRANTY OF ANY KIND, EXPRESS OR
//  IMPLIED, INCLUDING BUT NOT LIMITED TO THE WARRANTIES OF MERCHANTABILITY,
//  FITNESS FOR A PARTICULAR PURPOSE AND NONINFRINGEMENT. IN NO EVENT SHALL THE
//  AUTHORS OR COPYRIGHT HOLDERS BE LIABLE FOR ANY CLAIM, DAMAGES OR OTHER
//  LIABILITY, WHETHER IN AN ACTION OF CONTRACT, TORT OR OTHERWISE, ARISING FROM,
//  OUT OF OR IN CONNECTION WITH THE SOFTWARE OR THE USE OR OTHER DEALINGS IN
//  THE SOFTWARE.

import Foundation

let rootElementName = "SWXMLHash_Root_Element"

/// Simple XML parser.
public class SWXMLHash {
    /**
    Method to parse XML passed in as a string.

    :param: xml The XML to be parsed

    :returns: An XMLIndexer instance that is used to look up elements in the XML
    */
    class public func parse(xml: String) -> XMLIndexer {
        return parse((xml as NSString).dataUsingEncoding(NSUTF8StringEncoding)!)
    }

    /**
    Method to parse XML passed in as an NSData instance.

    :param: xml The XML to be parsed

    :returns: An XMLIndexer instance that is used to look up elements in the XML
    */
    class public func parse(data: NSData) -> XMLIndexer {
        var parser = XMLParser()
        return parser.parse(data)
    }

    class public func lazy(xml: String) -> XMLIndexer {
        return lazy((xml as NSString).dataUsingEncoding(NSUTF8StringEncoding)!)
    }

    class public func lazy(data: NSData) -> XMLIndexer {
        var parser = LazyXMLParser()
        return parser.parse(data)
    }
}

struct Stack<T> {
    var items = [T]()
    mutating func push(item: T) {
        items.append(item)
    }
    mutating func pop() -> T {
        return items.removeLast()
    }
    mutating func removeAll() {
        items.removeAll(keepCapacity: false)
    }
    func top() -> T {
        return items[items.count - 1]
    }
}

class LazyXMLParser : NSObject, NSXMLParserDelegate {
    override init() {
        super.init()
    }

    var root = XMLElement(name: rootElementName)
    var parentStack = Stack<XMLElement>()
    var elementStack = Stack<String>()

    var data: NSData?
    var ops: [IndexOp] = []

    func parse(data: NSData) -> XMLIndexer {
        self.data = data
        return XMLIndexer(self)
    }

    func startParsing(ops: [IndexOp]) {
        // clear any prior runs of parse... expected that this won't be necessary, but you never know
        parentStack.removeAll()
        root = XMLElement(name: rootElementName)
        parentStack.push(root)

        self.ops = ops
        let parser = NSXMLParser(data: data!)
        parser.delegate = self
        parser.parse()
    }

    func parser(parser: NSXMLParser, didStartElement elementName: String, namespaceURI: String?, qualifiedName qName: String?, attributes attributeDict: [NSObject : AnyObject]) {

        elementStack.push(elementName)

        if !onMatch() {
            return
        }
        let currentNode = parentStack.top().addElement(elementName, withAttributes: attributeDict)
        parentStack.push(currentNode)
    }

    func parser(parser: NSXMLParser, foundCharacters string: String?) {
        if !onMatch() {
            return
        }

        let current = parentStack.top()
        if current.text == nil {
            current.text = ""
        }

        parentStack.top().text! += string!
    }

    func parser(parser: NSXMLParser, didEndElement elementName: String, namespaceURI: String?, qualifiedName qName: String?) {
        let match = onMatch()

        elementStack.pop()

        if match {
            parentStack.pop()
        }
    }

    func onMatch() -> Bool {
        // we typically want to compare against the elementStack to see if it matches ops, *but*
        // if we're on the first element, we'll instead compare the other direction.
        if elementStack.items.count > ops.count {
            return startsWith(elementStack.items, ops.map { $0.key })
        }
        else {
            return startsWith(ops.map { $0.key }, elementStack.items)
        }
    }
}

/// The implementation of NSXMLParserDelegate and where the parsing actually happens.
class XMLParser : NSObject, NSXMLParserDelegate {
    override init() {
        super.init()
    }

    var root = XMLElement(name: rootElementName)
    var parentStack = Stack<XMLElement>()

    func parse(data: NSData) -> XMLIndexer {
        // clear any prior runs of parse... expected that this won't be necessary, but you never know
        parentStack.removeAll()

        parentStack.push(root)

        let parser = NSXMLParser(data: data)
        parser.delegate = self
        parser.parse()

        return XMLIndexer(root)
    }

    func parser(parser: NSXMLParser, didStartElement elementName: String, namespaceURI: String?, qualifiedName qName: String?, attributes attributeDict: [NSObject : AnyObject]) {

        let currentNode = parentStack.top().addElement(elementName, withAttributes: attributeDict)
        parentStack.push(currentNode)
    }

    func parser(parser: NSXMLParser, foundCharacters string: String?) {
        let current = parentStack.top()
        if current.text == nil {
            current.text = ""
        }

        parentStack.top().text! += string!
    }

    func parser(parser: NSXMLParser, didEndElement elementName: String, namespaceURI: String?, qualifiedName qName: String?) {
        parentStack.pop()
    }
}

public class IndexOp {
    var index: Int
    let key: String

    init(_ key: String) {
        self.key = key
        self.index = -1
    }

    func toString() -> String {
        if index >= 0 {
            return key + " " + index.description
        }

        return key
    }
}

public class IndexOps {
    var ops: [IndexOp] = []

    let parser: LazyXMLParser

    init(parser: LazyXMLParser) {
        self.parser = parser
    }

    func findElements() -> XMLIndexer {
        parser.startParsing(ops)
        let indexer = XMLIndexer(parser.root)
        var childIndex = indexer
        for op in ops {
            childIndex = childIndex[op.key]
            if op.index >= 0 {
                childIndex = childIndex[op.index]
            }
        }
        ops.removeAll(keepCapacity: false)
        return childIndex
    }

    func stringify() -> String {
        var s = ""
        for op in ops {
            s += "[" + op.toString() + "]"
        }
        return s
    }
}

/// Returned from SWXMLHash, allows easy element lookup into XML data.
public enum XMLIndexer : SequenceType {
    case Element(XMLElement)
    case List([XMLElement])
    case Stream(IndexOps)
    case Error(NSError)

    /// The underlying XMLElement at the currently indexed level of XML.
    public var element: XMLElement? {
        get {
            switch self {
            case .Element(let elem):
                return elem
            case .Stream(let ops):
                let list = ops.findElements()
                return list.element
            default:
                return nil
            }
        }
    }

    /// All elements at the currently indexed level
    public var all: [XMLIndexer] {
        get {
            switch self {
            case .List(let list):
                var xmlList = [XMLIndexer]()
                for elem in list {
                    xmlList.append(XMLIndexer(elem))
                }
                return xmlList
            case .Element(let elem):
                return [XMLIndexer(elem)]
            case .Stream(let ops):
                let list = ops.findElements()
                return list.all
            default:
                return []
            }
        }
    }

    /// All child elements from the currently indexed level
    public var children: [XMLIndexer] {
        get {
            var list = [XMLIndexer]()
            for elem in all.map({ $0.element! }) {
                for elem in elem.children {
                    list.append(XMLIndexer(elem))
                }
            }
            return list
        }
    }

    /**
    Allows for element lookup by matching attribute values.

    :param: attr should the name of the attribute to match on
    :param: _ should be the value of the attribute to match on

    :returns: instance of XMLIndexer
    */
    public func withAttr(attr: String, _ value: String) -> XMLIndexer {
        let attrUserInfo = [NSLocalizedDescriptionKey: "XML Attribute Error: Missing attribute [\"\(attr)\"]"]
        let valueUserInfo = [NSLocalizedDescriptionKey: "XML Attribute Error: Missing attribute [\"\(attr)\"] with value [\"\(value)\"]"]
        switch self {
        case .Stream(let opStream):
            opStream.stringify()
            let match = opStream.findElements()
            return match.withAttr(attr, value)
        case .List(let list):
            if let elem = list.filter({$0.attributes[attr] == value}).first {
                return .Element(elem)
            }
            return .Error(NSError(domain: "SWXMLDomain", code: 1000, userInfo: valueUserInfo))
        case .Element(let elem):
            if let attr = elem.attributes[attr] {
                if attr == value {
                    return .Element(elem)
                }
                return .Error(NSError(domain: "SWXMLDomain", code: 1000, userInfo: valueUserInfo))
            }
            return .Error(NSError(domain: "SWXMLDomain", code: 1000, userInfo: attrUserInfo))
        default:
            return .Error(NSError(domain: "SWXMLDomain", code: 1000, userInfo: attrUserInfo))
        }
    }

    /**
    Initializes the XMLIndexer

    :param: _ should be an instance of XMLElement, but supports other values for error handling

    :returns: instance of XMLIndexer
    */
    public init(_ rawObject: AnyObject) {
        switch rawObject {
        case let value as XMLElement:
            self = .Element(value)
        case let value as LazyXMLParser:
            self = .Stream(IndexOps(parser: value))
        default:
            self = .Error(NSError(domain: "SWXMLDomain", code: 1000, userInfo: nil))
        }
    }

    /**
    Find an XML element at the current level by element name

    :param: key The element name to index by

    :returns: instance of XMLIndexer to match the element (or elements) found by key
    */
    public subscript(key: String) -> XMLIndexer {
        get {
            let userInfo = [NSLocalizedDescriptionKey: "XML Element Error: Incorrect key [\"\(key)\"]"]
            switch self {
            case .Stream(let opStream):
                let op = IndexOp(key)
                opStream.ops.append(op)
                return .Stream(opStream)
            case .Element(let elem):
                let match = elem.children.filter({ $0.name == key })
                if match.count > 0 {
                    if match.count == 1 {
                        return .Element(match[0])
                    }
                    else {
                        return .List(match)
                    }
                }
                return .Error(NSError(domain: "SWXMLDomain", code: 1000, userInfo: userInfo))
            default:
                return .Error(NSError(domain: "SWXMLDomain", code: 1000, userInfo: userInfo))
            }
        }
    }

    /**
    Find an XML element by index within a list of XML Elements at the current level

    :param: index The 0-based index to index by

    :returns: instance of XMLIndexer to match the element (or elements) found by key
    */
    public subscript(index: Int) -> XMLIndexer {
        get {
            let userInfo = [NSLocalizedDescriptionKey: "XML Element Error: Incorrect index [\"\(index)\"]"]
            switch self {
            case .Stream(let opStream):
                opStream.ops[opStream.ops.count - 1].index = index
                return .Stream(opStream)
            case .List(let list):
                if index <= list.count {
                    return .Element(list[index])
                }
                return .Error(NSError(domain: "SWXMLDomain", code: 1000, userInfo: userInfo))
            case .Element(let elem):
                if index == 0 {
                    return .Element(elem)
                }
                else {
                    return .Error(NSError(domain: "SWXMLDomain", code: 1000, userInfo: userInfo))
                }
            default:
                return .Error(NSError(domain: "SWXMLDomain", code: 1000, userInfo: userInfo))
            }
        }
    }

    typealias GeneratorType = XMLIndexer

    public func generate() -> IndexingGenerator<[XMLIndexer]> {
        return all.generate()
    }
}

/// XMLIndexer extensions
extension XMLIndexer: BooleanType {
    /// True if a valid XMLIndexer, false if an error type
    public var boolValue: Bool {
        get {
            switch self {
            case .Error:
                return false
            default:
                return true
            }
        }
    }
}

extension XMLIndexer: Printable {
    public var description: String {
        get {
            switch self {
            case .List(let list):
                return "\n".join(list.map { $0.description })
            case .Element(let elem):
                if elem.name == rootElementName {
                    return "\n".join(elem.children.map { $0.description })
                }

                return elem.description
            default:
                return ""
            }
        }
    }
}

/// Models an XML element, including name, text and attributes
public class XMLElement {
    /// The name of the element
    public let name: String
    /// The inner text of the element, if it exists
    public var text: String?
    /// The attributes of the element
    public var attributes = [String:String]()

    var children = [XMLElement]()
    var count: Int = 0
    var index: Int

    /**
    Initialize an XMLElement instance

    :param: name The name of the element to be initialized

    :returns: a new instance of XMLElement
    */
    init(name: String, index: Int = 0) {
        self.name = name
        self.index = index
    }

    /**
    Adds a new XMLElement underneath this instance of XMLElement

    :param: name The name of the new element to be added
    :param: withAttributes The attributes dictionary for the element being added

    :returns: The XMLElement that has now been added
    */
    func addElement(name: String, withAttributes attributes: NSDictionary) -> XMLElement {
        let element = XMLElement(name: name, index: count)
        count++

        children.append(element)

        for (keyAny,valueAny) in attributes {
            let key = keyAny as! String
            let value = valueAny as! String
            element.attributes[key] = value
        }

        return element
    }
}

extension XMLElement: Printable {
    public var description:String {
        get {
            var attributesStringList = [String]()
            if !attributes.isEmpty {
                for (key, val) in attributes {
                    attributesStringList.append("\(key)=\"\(val)\"")
                }
            }

            var attributesString = " ".join(attributesStringList)
            if (!attributesString.isEmpty) {
                attributesString = " " + attributesString
            }

            if children.count > 0 {
                var xmlReturn = [String]()
                xmlReturn.append("<\(name)\(attributesString)>")
                for child in children {
                    xmlReturn.append(child.description)
                }
                xmlReturn.append("</\(name)>")
                return "\n".join(xmlReturn)
            }

            if text != nil {
                return "<\(name)\(attributesString)>\(text!)</\(name)>"
            }
            else {
                return "<\(name)\(attributesString)/>"
            }
        }
    }
}

//MARK: - Natalie

//MARK: Objects
enum OS: String, Printable {
    case iOS = "iOS"
    case OSX = "OSX"
    
    static let allValues = [iOS, OSX]

    enum Runtime: String {
        case iOSCocoaTouch = "iOS.CocoaTouch"
        case MacOSXCocoa = "MacOSX.Cocoa"
        
        init(os: OS) {
            switch os {
            case iOS:
                self = .iOSCocoaTouch
            case OSX:
                self = .MacOSXCocoa
            }
        }

    }
    
    enum Framework: String {
        case UIKit = "UIKit"
        case Cocoa = "Cocoa"
        
        init(os: OS) {
            switch os {
            case iOS:
                self = .UIKit
            case OSX:
                self = .Cocoa
            }
        }
    }

    init(targetRuntime: String) {
        switch (targetRuntime) {
        case Runtime.iOSCocoaTouch.rawValue:
            self = .iOS
        case Runtime.MacOSXCocoa.rawValue:
            self = .OSX
        case "iOS.CocoaTouch.iPad":
            self = iOS
        default:
            fatalError("Unsupported")
        }
    }

    var description: String {
        return self.rawValue
    }

    var framework: String {
        return Framework(os: self).rawValue
    }
    
    var targetRuntime: String {
        return Runtime(os: self).rawValue
    }
    
    var storyboardType: String {
        switch self {
        case iOS:
            return "UIStoryboard"
        case OSX:
            return "NSStoryboard"
        }
    }

    var storyboardSegueType: String {
        switch self {
        case iOS:
            return "UIStoryboardSegue"
        case OSX:
            return "NSStoryboardSegue"
        }
    }
    
    var storyboardTypeUnwrap: String {
        switch self {
        case iOS:
            return ""
        case OSX:
            return "!"
        }
    }

    var storyboardSegueUnwrap: String {
        switch self {
        case iOS:
            return ""
        case OSX:
            return "!"
        }
    }
    
    var storyboardControllerTypes: [String] {
        switch self {
        case iOS:
            return ["UIViewController"]
        case OSX:
            return ["NSViewController", "NSWindowController"]
        }
    }
    
    var storyboardControllerSignatureType: String {
        switch self {
        case iOS:
            return "ViewController"
        case OSX:
            return "Controller" // NSViewController or NSWindowController
        }
    }
    
    var viewType: String {
        switch self {
        case iOS:
            return "UIView"
        case OSX:
            return "NSView"
        }
    }
    
    var resuableViews: [String]? {
        switch self {
        case iOS:
            return ["UICollectionReusableView","UITableViewCell"]
        case OSX:
            return nil
        }
    }
    
    var storyboardControllerReturnType: String {
        switch self {
        case iOS:
            return "UIViewController"
        case OSX:
            return "AnyObject" // NSViewController or NSWindowController
        }
    }
    
    var storyboardControllerInitialReturnTypeCast: String {
        switch self {
        case iOS:
            return "as? \(self.storyboardControllerReturnType)"
        case OSX:
            return ""
        }
    }
    
    var storyboardControllerReturnTypeCast: String {
        switch self {
        case iOS:
            return " as! \(self.storyboardControllerReturnType)"
        case OSX:
            return "!"
        }
    }
    
    func storyboardControllerInitialReturnTypeCast(initialClass: String) -> String {
        switch self {
        case iOS:
            return "as! \(initialClass)"
        case OSX:
            return ""
        }
    }

    func controllerTypeForElementName(name: String) -> String? {
        switch self {
        case iOS:
            switch name {
            case "navigationController":
                return "UINavigationController"
            case "tableViewController":
                return "UITableViewController"
            case "tabBarController":
                return "UITabBarController"
            case "splitViewController":
                return "UISplitViewController"
            case "pageViewController":
                return "UIPageViewController"
            default:
                return nil
            }
        case OSX:
            switch name {
            case "pagecontroller":
                return "NSPageController"
            case "tabViewController":
                return "NSTabViewController"
            case "splitViewController":
                return "NSSplitViewController"
            default:
                return nil
            }
        }
    }

}

class XMLObject {

    var xml: XMLIndexer

    lazy var name: String? = self.xml.element?.name
    
    init(xml: XMLIndexer) {
        self.xml = xml
    }

    func searchAll(attributeKey: String, attributeValue: String? = nil) -> [XMLIndexer]? {
        return searchAll(self.xml, attributeKey: attributeKey, attributeValue: attributeValue)
    }

    func searchAll(root: XMLIndexer, attributeKey: String, attributeValue: String? = nil) -> [XMLIndexer]? {
        var result = Array<XMLIndexer>()
        for child in root.children {
            
            for childAtLevel in child.all {
                if let attributeValue = attributeValue {
                    if let element = childAtLevel.element where element.attributes[attributeKey] == attributeValue {
                        result += [childAtLevel]
                    }
                } else if let element = childAtLevel.element where element.attributes[attributeKey] != nil {
                    result += [childAtLevel]
                }
                
                if let found = searchAll(childAtLevel, attributeKey: attributeKey, attributeValue: attributeValue) {
                    result += found
                }
            }
        }
        return result.count > 0 ? result : nil
    }
    
    func searchNamed(name: String) -> [XMLIndexer]? {
        return self.searchNamed(self.xml, name: name)
    }

    func searchNamed(root: XMLIndexer, name: String) -> [XMLIndexer]? {
        var result = Array<XMLIndexer>()
        for child in root.children {
            
            for childAtLevel in child.all {
                if let elementName = childAtLevel.element?.name where elementName == name {
                    result += [child]
                }
                if let found = searchNamed(childAtLevel, name: name) {
                    result += found
                }
            }
        }
        return result.count > 0 ? result : nil
    }

    func searchById(id: String) -> XMLIndexer? {
        return searchAll("id", attributeValue: id)?.first
    }
}

class Scene: XMLObject {
    
    lazy var viewController: ViewController? = {
        if let vcs = self.searchAll("sceneMemberID", attributeValue: "viewController"), vc = vcs.first {
            return ViewController(xml: vc)
        }
        return nil
    }()
    
    lazy var segues: [Segue]? = {
        return self.searchNamed("segue")?.map { Segue(xml: $0) }
    }()
}

class ViewController: XMLObject {
 
    lazy var customClass: String? = self.xml.element?.attributes["customClass"]
    lazy var customModuleProvider: String? = self.xml.element?.attributes["customModuleProvider"]
    lazy var storyboardIdentifier: String? = self.xml.element?.attributes["storyboardIdentifier"]
    lazy var customModule: String? = self.xml.element?.attributes["customModule"]
    
    lazy var reusables: [Reusable]? = {
        if let reusables = self.searchAll(self.xml, attributeKey: "reuseIdentifier"){
            return reusables.map { Reusable(xml: $0) }
        }
        return nil
        }()
    
    private func showCustomImport() -> Bool {
        return self.customModule != nil && self.customModuleProvider == nil
    }
    
}

class Segue: XMLObject {
 
    lazy var identifier: String? = self.xml.element?.attributes["identifier"]
    lazy var kind: String? = self.xml.element?.attributes["kind"]
    lazy var destination: String? = self.xml.element?.attributes["destination"]
}

class Reusable: XMLObject {
    
    lazy var reuseIdentifier: String? = self.xml.element?.attributes["reuseIdentifier"]
    lazy var customClass: String? = self.xml.element?.attributes["customClass"]
    lazy var kind: String? = self.xml.element?.name
}

class Storyboard: XMLObject {
    
    lazy var os:OS = self.initOS() ?? OS.iOS
    private func initOS() -> OS? {
        if let targetRuntime = self.xml["document"].element?.attributes["targetRuntime"] {
            return OS(targetRuntime: targetRuntime)
        }
        return nil
    }
    
    lazy var initialViewControllerClass: String? = self.initInitialViewControllerClass()
    private func initInitialViewControllerClass() -> String? {
        if let initialViewControllerId = xml["document"].element?.attributes["initialViewController"],
            xmlVC = searchById(initialViewControllerId)
        {
            let vc = ViewController(xml: xmlVC)
            if let customClassName = vc.customClass {
                return customClassName
            }
            
            if let name = vc.name, controllerType = os.controllerTypeForElementName(name) {
                return controllerType
            }
        }
        return nil
    }
    
    lazy var version: String? = self.xml["document"].element?.attributes["version"]
    
    lazy var scenes: [Scene] = {
        if let scenes = self.searchAll(self.xml, attributeKey: "sceneID"){
            return scenes.map { Scene(xml: $0) }
        }
        return []
    }()

    func processStoryboard(storyboardName: String, os: OS) {
        println()
        println("    struct \(storyboardName) {")
        println()
        println("        static let identifier = \"\(storyboardName)\"")
        println()
        println("        static var storyboard:\(os.storyboardType) {")
        println("            return \(os.storyboardType)(name: self.identifier, bundle: nil)\(os.storyboardTypeUnwrap)")
        println("        }")
        if let initialViewControllerClass = self.initialViewControllerClass {
            println()
            println("        static func instantiateInitial\(os.storyboardControllerSignatureType)() -> \(initialViewControllerClass)! {")
            println("            return self.storyboard.instantiateInitial\(os.storyboardControllerSignatureType)() \(os.storyboardControllerInitialReturnTypeCast(initialViewControllerClass))")
            println("        }")
        }
        println()
        println("        static func instantiate\(os.storyboardControllerSignatureType)WithIdentifier(identifier: String) -> \(os.storyboardControllerReturnType) {")
        println("            return self.storyboard.instantiate\(os.storyboardControllerSignatureType)WithIdentifier(identifier)\(os.storyboardControllerReturnTypeCast)")
        println("        }")
        for scene in self.scenes {
            if let viewController = scene.viewController, customClass = viewController.customClass, storyboardIdentifier = viewController.storyboardIdentifier {
                println()
                println("        static func \(storyboardIdentifier)() -> \(customClass)! {")
                println("            return self.storyboard.instantiate\(os.storyboardControllerSignatureType)WithIdentifier(\"\(storyboardIdentifier)\") as! \(customClass)\n")
                println("        }")
            }
        }
        println("    }")
    }
    
    func processViewControllers() {
        for scene in self.scenes {
            if let viewController = scene.viewController {
                if let customClass = viewController.customClass {
                    println()
                    println("//MARK: - \(customClass)")
                    
                    if viewController.showCustomImport() {
                        println("import \(viewController.customModule)")
                        println()
                    }

                    if let segues = scene.segues?.filter({ return $0.identifier != nil })
                        where segues.count > 0 {
                            println("extension \(os.storyboardSegueType) {")
                            println("    func selection() -> \(customClass).Segue? {")
                            println("        if let identifier = self.identifier {")
                            println("            return \(customClass).Segue(rawValue: identifier)")
                            println("        }")
                            println("        return nil")
                            println("    }")
                            println("}")
                            println()
                    }
                    
<<<<<<< HEAD
                    println()
                    println("//MARK: - \(customClass)")
                    if let identifierExtenstionString = viewController.storyboardIdentifierExtension(os) {
                        println()
                        println(identifierExtenstionString)
                        println()
                    }
=======
>>>>>>> de9a834c
                    if let segues = scene.segues?.filter({ return $0.identifier != nil })
                        where segues.count > 0 {
                            println("extension \(customClass) { ")
                            println()
                            println("    enum Segue: String, Printable, SegueProtocol {")
                            for segue in segues {
                                if let identifier = segue.identifier
                                {
                                    println("        case \(identifier) = \"\(identifier)\"")
                                }
                            }
                            println()
                            println("        var kind: SegueKind? {")
                            println("            switch (self) {")
                            for segue in segues {
                                if let identifier = segue.identifier, kind = segue.kind {
                                    println("            case \(identifier):")
                                    println("                return SegueKind(rawValue: \"\(kind)\")")
                                }
                            }
                            println("            default:")
                            println("                preconditionFailure(\"Invalid value\")")
                            println("                break")
                            println("            }")
                            println("        }")
                            println()
                            println("        var destination: \(self.os.storyboardControllerReturnType).Type? {")
                            println("            switch (self) {")
                            for segue in segues {
                                if let identifier = segue.identifier, destination = segue.destination,
                                    destinationCustomClass = searchById(destination)?.element?.attributes["customClass"]
                                {
                                    println("            case \(identifier):")
                                    println("                return \(destinationCustomClass).self")                                
                                }
                            }
                            println("            default:")
                            println("                assertionFailure(\"Unknown destination\")")                                
                            println("                return nil")        
                            println("            }")
                            println("        }")
                            println()
                            println("        var identifier: String? { return self.description } ")
                            println("        var description: String { return self.rawValue }")
                            println("    }")
                            println()
                            println("}")
                    }

                    if let reusables = viewController.reusables?.filter({ return $0.reuseIdentifier != nil })
                        where reusables.count > 0 {
                            
                            println("extension \(customClass) { ")
                            println()
                            println("    enum Reusable: String, Printable, ReusableProtocol {")
                            for reusable in reusables {
                                if let identifier = reusable.reuseIdentifier
                                {
                                    println("        case \(identifier) = \"\(identifier)\"")
                                }
                            }
                            println()
                            println("        var kind: ReusableKind? {")
                            println("            switch (self) {")
                            for reusable in reusables {
                                if let identifier = reusable.reuseIdentifier, kind = reusable.kind {
                                    println("            case \(identifier):")
                                    println("                return ReusableKind(rawValue: \"\(kind)\")")
                                }
                            }
                            println("            default:")
                            println("                preconditionFailure(\"Invalid value\")")
                            println("                break")
                            println("            }")
                            println("        }")
                            println()
                            println("        var viewType: \(self.os.viewType).Type? {")
                            println("            switch (self) {")
                            for reusable in reusables {
                                if let identifier = reusable.reuseIdentifier, customClass = reusable.customClass
                                {
                                    println("            case \(identifier):")
                                    println("                return \(customClass).self")
                                }
                            }
                            println("            default:")
                            println("                return nil")
                            println("            }")
                            println("        }")
                            println()
                            println("        var identifier: String? { return self.description } ")
                            println("        var description: String { return self.rawValue }")
                            println("    }")
                            println()
                            println("}\n")
                    }
                }
            }
        }
    }
}

class StoryboardFile {

    let filePath: String
    init(filePath: String){
        self.filePath = filePath
    }

    lazy var storyboardName: String = self.filePath.lastPathComponent.stringByDeletingPathExtension
    
    lazy var data: NSData? = NSData(contentsOfFile: self.filePath)
    lazy var xml: XMLIndexer? = {
        if let d = self.data {
            return SWXMLHash.parse(d)
        }
        return nil
        }()
    
    lazy var storyboard: Storyboard? = {
        if let xml = self.xml {
            return Storyboard(xml:xml)
        }
        return nil
        }()
}


//MARK: Functions

func findStoryboards(rootPath: String, suffix: String) -> [String]? {
    var result = Array<String>()
    let fm = NSFileManager.defaultManager()
    var error:NSError?
    if let paths = fm.subpathsAtPath(rootPath) as? [String]  {
        let storyboardPaths = paths.filter({ return $0.hasSuffix(suffix)})
        // result = storyboardPaths
        for p in storyboardPaths {
            result.append(rootPath.stringByAppendingPathComponent(p))
        }
    }
    return result.count > 0 ? result : nil
}

func processStoryboards(storyboards: [StoryboardFile], os: OS) {
    
    println("//")
    println("// Autogenerated by Natalie - Storyboard Generator Script.")
    println("// http://blog.krzyzanowskim.com")
    println("//")
    println()
    println("import \(os.framework)")
    println()
    println("//MARK: - Storyboards")
    println("struct Storyboards {")
    for file in storyboards {
        file.storyboard?.processStoryboard(file.storyboardName, os: os)
    }
    println("}")
    println()
    
    println("//MARK: - ReusableKind")
    println("enum ReusableKind: String, Printable {")
    println("    case TableViewCell = \"tableViewCell\"")
    println("    case CollectionViewCell = \"collectionViewCell\"")
    println()
    println("    var description: String { return self.rawValue }")
    println("}")
    println()
    
    println("//MARK: - SegueKind")
    println("enum SegueKind: String, Printable {    ")
    println("    case Relationship = \"relationship\" ")
    println("    case Show = \"show\"                 ")
    println("    case Presentation = \"presentation\" ")
    println("    case Embed = \"embed\"               ")
    println("    case Unwind = \"unwind\"             ")
    println()
    println("    var description: String { return self.rawValue } ")
    println("}")
    println()
    
    println("//MARK: - SegueProtocol")
    println("public protocol IdentifiableProtocol: Equatable {")
    println("    var identifier: String? { get }")
    println("}")
    println()
    println("public protocol SegueProtocol: IdentifiableProtocol {")
    println("}")
    println()
    
    println("public func ==<T: SegueProtocol, U: SegueProtocol>(lhs: T, rhs: U) -> Bool {")
    println("   return lhs.identifier == rhs.identifier")
    println("}")
    println()
    
    println("//MARK: - ReusableProtocol")
    println("public protocol ReusableProtocol: IdentifiableProtocol {")
    println("    var viewType: \(os.viewType).Type? {get}")
    println("}")
    println()
    
    println("public func ==<T: ReusableProtocol, U: ReusableProtocol>(lhs: T, rhs: U) -> Bool {")
    println("   return lhs.identifier == rhs.identifier")
    println("}")
    println()
    
    println("//MARK: - Protocol Implementation")
    println("extension \(os.storyboardSegueType): SegueProtocol {")
    println("}")
    println()
    
    if let reusableViews = os.resuableViews {
        for reusableView in reusableViews {
            println("extension \(reusableView): ReusableProtocol {")
            println("    public var viewType: UIView.Type? { return self.dynamicType}")
            println("    public var identifier: String? { return self.reuseIdentifier}")
            println("}")
            println()
        }
    }
    
    for controllerType in os.storyboardControllerTypes {
        println("//MARK: - \(controllerType) extension")
        println("extension \(controllerType) {")
        println("    func performSegue<T: SegueProtocol>(segue: T, sender: AnyObject?) {")
        println("       performSegueWithIdentifier(segue.identifier\(os.storyboardSegueUnwrap), sender: sender)")
        println("    }")
        println("}")
        println()
    }
    
    if os == OS.iOS {
        println("//MARK: - UICollectionViewController")
        println()
        println("extension UICollectionViewController {")
        println()
        println("    func dequeueReusableCell<T: ReusableProtocol>(reusable: T, forIndexPath: NSIndexPath!) -> AnyObject {")
        println("        return self.collectionView!.dequeueReusableCellWithReuseIdentifier(reusable.identifier!, forIndexPath: forIndexPath)")
        println("    }")
        println()
        println("    func registerReusable<T: ReusableProtocol>(reusable: T) {")
        println("        if let type = reusable.viewType, identifier = reusable.identifier {")
        println("            self.collectionView?.registerClass(type, forCellWithReuseIdentifier: identifier)")
        println("        }")
        println("    }")
        println()
        println("    func dequeueReusableSupplementaryViewOfKind<T: ReusableProtocol>(elementKind: String, withReusable reusable: T, forIndexPath: NSIndexPath!) -> AnyObject {")
        println("        return self.collectionView!.dequeueReusableSupplementaryViewOfKind(elementKind, withReuseIdentifier: reusable.identifier!, forIndexPath: forIndexPath)")
        println("    }")
        println()
        println("    func registerReusable<T: ReusableProtocol>(reusable: T, forSupplementaryViewOfKind elementKind: String) {")
        println("        if let type = reusable.viewType, identifier = reusable.identifier {")
        println("            self.collectionView?.registerClass(type, forSupplementaryViewOfKind: elementKind, withReuseIdentifier: identifier)")
        println("        }")
        println("    }")
        println("}")
    
        println("//MARK: - UITableViewController")
        println()
        println("extension UITableViewController {")
        println()
        println("    func dequeueReusableCell<T: ReusableProtocol>(reusable: T, forIndexPath: NSIndexPath!) -> AnyObject {")
        println("        return self.tableView!.dequeueReusableCellWithIdentifier(reusable.identifier!, forIndexPath: forIndexPath)")
        println("    }")
        println()
        println("    func registerReusableCell<T: ReusableProtocol>(reusable: T) {")
        println("        if let type = reusable.viewType, identifier = reusable.identifier {")
        println("            self.tableView?.registerClass(type, forCellReuseIdentifier: identifier)")
        println("        }")
        println("    }")
        println()
        println("    func dequeueReusableHeaderFooter<T: ReusableProtocol>(reusable: T) -> AnyObject? {")
        println("        if let identifier = reusable.identifier {")
        println("            return self.tableView?.dequeueReusableHeaderFooterViewWithIdentifier(identifier)")
        println("        }")
        println("        return nil")
        println("    }")
        println()
        println("    func registerReusableHeaderFooter<T: ReusableProtocol>(reusable: T) {")
        println("        if let type = reusable.viewType, identifier = reusable.identifier {")
        println("             self.tableView?.registerClass(type, forHeaderFooterViewReuseIdentifier: identifier)")
        println("        }")
        println("    }")
        println("}")
    }

    for file in storyboards {
        file.storyboard?.processViewControllers()
    }

}

//MARK: MAIN()

if Process.arguments.count == 1 {
    println("Invalid usage. Missing path to storyboard.")
    exit(0)
}

let argument = Process.arguments[1]
var storyboards:[String] = []
let storyboardSuffix = ".storyboard"
if argument.hasSuffix(storyboardSuffix) {
    storyboards = [argument]
} else if let s = findStoryboards(argument, storyboardSuffix) {
    storyboards = s
}
let storyboardFiles: [StoryboardFile] = storyboards.map { StoryboardFile(filePath: $0) }

for os in OS.allValues {
    var storyboardsForOS = storyboardFiles.filter { $0.storyboard?.os == os }
    if !storyboardsForOS.isEmpty {
        
        if storyboardsForOS.count != storyboardFiles.count {
            println("#if os(\(os.rawValue))")
        }
        
        processStoryboards(storyboardsForOS, os)
        
        if storyboardsForOS.count != storyboardFiles.count {
            println("#endif")
        }
    }
}<|MERGE_RESOLUTION|>--- conflicted
+++ resolved
@@ -959,16 +959,6 @@
                             println()
                     }
                     
-<<<<<<< HEAD
-                    println()
-                    println("//MARK: - \(customClass)")
-                    if let identifierExtenstionString = viewController.storyboardIdentifierExtension(os) {
-                        println()
-                        println(identifierExtenstionString)
-                        println()
-                    }
-=======
->>>>>>> de9a834c
                     if let segues = scene.segues?.filter({ return $0.identifier != nil })
                         where segues.count > 0 {
                             println("extension \(customClass) { ")
