--- conflicted
+++ resolved
@@ -773,51 +773,12 @@
     }
 
     func processStoryboard() {
-<<<<<<< HEAD
-        if let xml = self.xml, viewControllers = searchAll(xml, "sceneMemberID", "viewController") {
-            for viewController in viewControllers {
-                if let customClass = viewController.element?.attributes["customClass"],
-                   let segues = searchNamed(viewController, "segue")?.filter({ return $0.element?.attributes["identifier"] != nil }) {
-
-                    if segues.count > 0 {
-                        println("extension \(os.storyboardSegueType) {")
-                        println("    func selection() -> \(customClass).Segue? {")
-                        println("        if let identifier = self.identifier {")
-                        println("            return \(customClass).Segue(rawValue: identifier)")
-                        println("        }")
-                        println("        return nil")
-                        println("    }")
-                        println("}")
-                    }
-                }
-                
-                if let customClass = viewController.element?.attributes["customClass"] {
-                    println()
-                    println("//MARK: - \(customClass)")
-                    if let identifierExtenstionString = storyboardIdentifierExtension(viewController) {
-                        println()
-                        println(identifierExtenstionString)
-                        println()
-                    }
-                }
-
-                if let customClass = viewController.element?.attributes["customClass"],
-                    let segues = searchNamed(viewController, "segue")?.filter({ return $0.element?.attributes["identifier"] != nil }) {
-                    if segues.count > 0 {
-                        println("extension \(customClass) { ")
-                        println()
-                        println("    enum Segue: String, Printable, SegueProtocol {")
-                        for segue in segues {
-                            if let identifier = segue.element?.attributes["identifier"]
-                            {
-                                println("        case \(identifier) = \"\(identifier)\"")
-=======
         if let xml = self.xml, scenes = searchAll(xml, "sceneID") {
             for scene in scenes {
                 if let viewController = searchAll(scene, "sceneMemberID", "viewController")?[0] {
-                    if let customClass = viewController.element?.attributes["customClass"],
-                       let segues = searchNamed(scene, "segue")?.filter({ return $0.element?.attributes["identifier"] != nil }) {
-                        if segues.count > 0 {
+                    if let customClass = viewController.element?.attributes["customClass"] {
+                        if let segues = searchNamed(scene, "segue")?.filter({ return $0.element?.attributes["identifier"] != nil })
+                        where segues.count > 0 {
                             println("extension \(os.storyboardSegueType) {")
                             println("    func selection() -> \(customClass).Segue? {")
                             println("        if let identifier = self.identifier {")
@@ -827,6 +788,7 @@
                             println("    }")
                             println("}")
                         }
+                        
 
                         println()
                         println("//MARK: - \(customClass)")
@@ -836,7 +798,8 @@
                             println()
                         }
 
-                        if segues.count > 0 {
+                        if let segues = searchNamed(scene, "segue")?.filter({ return $0.element?.attributes["identifier"] != nil })
+                        where segues.count > 0 {
                             println("extension \(customClass) { ")
                             println()
                             println("    enum Segue: String, Printable, SegueProtocol {")
@@ -845,7 +808,6 @@
                                 {
                                     println("        case \(identifier) = \"\(identifier)\"")
                                 }
->>>>>>> 9e220232
                             }
                             println()
                             println("        var kind: SegueKind? {")
@@ -904,7 +866,7 @@
             }
             output += "extension \(customClass) {\n"
             if let viewControllerId = viewController.element?.attributes["storyboardIdentifier"] {
-                output += "    override class var storyboardIdentifier: String? { return \"\(viewControllerId)\" }\n"
+                output += "    override class var storyboardIdentifier:String? { return \"\(viewControllerId)\" }\n"
                 output += "    class func instantiateFromStoryboard(storyboard: Storyboards) -> \(customClass)! {\n"
                 output += "        return storyboard.instantiateViewControllerWithIdentifier(self.storyboardIdentifier!) as? \(customClass)\n"
                 output += "    }\n"
@@ -1031,7 +993,7 @@
     for controllerType in os.storyboardControllerTypes {
         println("//MARK: - \(controllerType) extension")
         println("extension \(controllerType) {")
-        println("    class var storyboardIdentifier: String? { return nil }")
+        println("    class var storyboardIdentifier:String? { return nil }")
         println("    func performSegue(segue: SegueProtocol, sender: AnyObject?) {")
         println("       performSegueWithIdentifier(segue.identifier, sender: sender)")
         println("    }")
